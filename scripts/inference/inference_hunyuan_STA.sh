--- conflicted
+++ resolved
@@ -1,11 +1,7 @@
 #!/bin/bash
 
 # Inference with STA + Teacache
-<<<<<<< HEAD
-num_gpus=8
-=======
 num_gpus=1 # currently it should be a factor of 30
->>>>>>> 69500b5c
 mask_strategy_file_path=assets/mask_strategy_hunyuan.json
 export MODEL_BASE=data/hunyuan
 rel_l1_thresh=0.15
@@ -30,29 +26,6 @@
     --enable_teacache 
 
 # Inference with STA only
-<<<<<<< HEAD
-# num_gpus=1
-# mask_strategy_file_path=assets/mask_strategy.json
-# export MODEL_BASE=data/hunyuan
-# CUDA_VISIBLE_DEVICES=1 torchrun --nnodes=1 --nproc_per_node=$num_gpus --master_port 29603 \
-#     fastvideo/sample/sample_t2v_hunyuan_STA.py \
-#     --height 768 \
-#     --width 1280 \
-#     --num_frames 117 \
-#     --num_inference_steps 50 \
-#     --guidance_scale 1 \
-#     --embedded_cfg_scale 6 \
-#     --flow_shift 7 \
-#     --flow-reverse \
-#     --prompt ./assets/prompt.txt \
-#     --seed 12345 \
-#     --output_path outputs_video/hunyuan_STA/ \
-#     --model_path $MODEL_BASE \
-#     --mask_strategy_file_path $mask_strategy_file_path \
-#     --dit-weight ${MODEL_BASE}/hunyuan-video-t2v-720p/transformers/mp_rank_00_model_states.pt \
-#     --vae-sp \
-#     --enable_torch_compile
-=======
 num_gpus=1
 mask_strategy_file_path=assets/mask_strategy_hunyuan.json
 export MODEL_BASE=data/hunyuan
@@ -73,5 +46,4 @@
     --mask_strategy_file_path $mask_strategy_file_path \
     --dit-weight ${MODEL_BASE}/hunyuan-video-t2v-720p/transformers/mp_rank_00_model_states.pt \
     --vae-sp \
-    --enable_torch_compile
->>>>>>> 69500b5c
+    --enable_torch_compile