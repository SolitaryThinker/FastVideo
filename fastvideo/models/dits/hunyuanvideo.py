--- conflicted
+++ resolved
@@ -803,12 +803,4 @@
         scale, shift = self.adaLN_modulation(c).chunk(2, dim=-1)
         x = self.norm_final(x) * (1.0 + scale.unsqueeze(1)) + shift.unsqueeze(1)
         x, _ = self.linear(x)
-        return x
-
-<<<<<<< HEAD
-EntryClass = HunyuanVideoDiT
-=======
-
-
-EntryClass = HunyuanVideoTransformer3DModel
->>>>>>> d0adb3cd
+        return x