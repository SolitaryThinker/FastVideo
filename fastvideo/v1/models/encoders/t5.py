# SPDX-License-Identifier: Apache-2.0
# Adapted from transformers: https://github.com/huggingface/transformers/blob/v4.39.0/src/transformers/models/t5/modeling_t5.py

# Derived from T5 implementation posted on HuggingFace; license below:
#
# coding=utf-8
# Copyright 2018 Mesh TensorFlow authors, T5 Authors and HuggingFace Inc. team.
#
# Licensed under the Apache License, Version 2.0 (the "License");
# you may not use this file except in compliance with the License.
# You may obtain a copy of the License at
#
#     http://www.apache.org/licenses/LICENSE-2.0
#
# Unless required by applicable law or agreed to in writing, software
# distributed under the License is distributed on an "AS IS" BASIS,
# WITHOUT WARRANTIES OR CONDITIONS OF ANY KIND, either express or implied.
# See the License for the specific language governing permissions and
# limitations under the License.
"""PyTorch T5 model."""

import math
import re
from typing import Iterable, List, Optional, Set, Tuple
import copy
from dataclasses import dataclass

import torch
from torch import nn
import torch.nn.functional as F
from transformers import T5Config
# TODO best way to handle xformers imports?

# TODO func should be in backend interface
<<<<<<< HEAD
from vllm.attention.backends.xformers import (XFormersMetadata, _get_attn_bias,
                                              _set_attn_bias)
from vllm.attention.layer import Attention, AttentionMetadata, AttentionType
from vllm.config import CacheConfig, VllmConfig
from vllm.distributed import get_tensor_model_parallel_world_size
from vllm.model_executor.layers.activation import get_act_fn
from vllm.model_executor.layers.linear import (ColumnParallelLinear,
                                               QKVParallelLinear,
                                               RowParallelLinear)
from vllm.model_executor.layers.logits_processor import LogitsProcessor
from vllm.model_executor.layers.quantization.base_config import (
    QuantizationConfig)
from vllm.model_executor.layers.sampler import SamplerOutput, get_sampler
from vllm.model_executor.layers.vocab_parallel_embedding import (
    ParallelLMHead, VocabParallelEmbedding)
from vllm.model_executor.model_loader.weight_utils import default_weight_loader
from vllm.model_executor.sampling_metadata import SamplingMetadata
from vllm.sequence import IntermediateTensors

from .utils import maybe_prefix


class T5LayerNorm(nn.Module):

    def __init__(self, hidden_size, eps=1e-6):
        """
        Construct a layernorm module in the T5 style. 
        No bias and no subtraction of mean.
        """
        super().__init__()
        self.weight = nn.Parameter(torch.ones(hidden_size))
        self.variance_epsilon = eps

    def forward(self, hidden_states) -> torch.Tensor:
        # T5 uses a layer_norm which only scales and doesn't shift, which is
        # also known as Root Mean Square Layer Normalization
        # https://arxiv.org/abs/1910.07467 thus variance is calculated w/o mean
        # and there is no bias. Additionally we want to make sure that the
        # accumulation for half-precision inputs is done in fp32.
        # TODO (rmns norm ops)
        variance = hidden_states.to(torch.float32).pow(2).mean(-1, keepdim=True)
        hidden_states = hidden_states * torch.rsqrt(variance +
                                                    self.variance_epsilon)

        # convert into half-precision if necessary
        if self.weight.dtype in [torch.float16, torch.bfloat16]:
            hidden_states = hidden_states.to(self.weight.dtype)

        return self.weight * hidden_states

=======
# from vllm.attention.backends.xformers import (XFormersMetadata, _get_attn_bias,
#                                               _set_attn_bias)
# from vllm.attention.layer import Attention, AttentionMetadata
# from vllm.config import CacheConfig, VllmConfig
from fastvideo.v1.distributed import get_tensor_model_parallel_world_size
from fastvideo.v1.layers.activation import get_act_fn
from fastvideo.v1.layers.layernorm import RMSNorm
from fastvideo.v1.layers.linear import (ColumnParallelLinear,
                                        QKVParallelLinear,
                                        RowParallelLinear)
# from vllm.model_executor.layers.logits_processor import LogitsProcessor
# from vllm.model_executor.layers.sampler import SamplerOutput, get_sampler
from fastvideo.v1.layers.vocab_parallel_embedding import VocabParallelEmbedding
from fastvideo.v1.models.loader.weight_utils import (
    default_weight_loader)

class QuantizationConfig:
    pass

class AttentionType:
    """
    Attention type.
    Use string to be compatible with `torch.compile`.
    """
    # Decoder attention between previous layer Q/K/V
    DECODER = "decoder"
    # Encoder attention between previous layer Q/K/V for encoder-decoder
    ENCODER = "encoder"
    # Encoder attention between previous layer Q/K/V
    ENCODER_ONLY = "encoder_only"
    # Attention between dec. Q and enc. K/V for encoder-decoder
    ENCODER_DECODER = "encoder_decoder"

@dataclass
class AttentionMetadata:
    attn_bias: torch.Tensor
>>>>>>> e9c4437f

class T5DenseActDense(nn.Module):

    def __init__(self,
                 config: T5Config,
                 quant_config: Optional[QuantizationConfig] = None):
        super().__init__()
        self.wi = ColumnParallelLinear(config.d_model, config.d_ff, bias=False)
        self.wo = RowParallelLinear(config.d_ff,
                                    config.d_model,
                                    bias=False,
                                    quant_config=quant_config)
        self.act = get_act_fn(config.dense_act_fn)

    def forward(self, hidden_states) -> torch.Tensor:
        hidden_states, _ = self.wi(hidden_states)
        hidden_states = self.act(hidden_states)
        # if (
        #     isinstance(self.wo.weight, torch.Tensor)
        #     and hidden_states.dtype != self.wo.weight.dtype
        #     and self.wo.weight.dtype != torch.int8
        # ):
        #     hidden_states = hidden_states.to(self.wo.weight.dtype)
        hidden_states, _ = self.wo(hidden_states)
        return hidden_states


class T5DenseGatedActDense(nn.Module):

    def __init__(self,
                 config: T5Config,
                 quant_config: Optional[QuantizationConfig] = None):
        super().__init__()
        self.wi_0 = ColumnParallelLinear(config.d_model,
                                         config.d_ff,
                                         bias=False,
                                         quant_config=quant_config)
        self.wi_1 = ColumnParallelLinear(config.d_model,
                                         config.d_ff,
                                         bias=False,
                                         quant_config=quant_config)
        # Should not run in fp16 unless mixed-precision is used,
        # see https://github.com/huggingface/transformers/issues/20287.
        self.wo = RowParallelLinear(config.d_ff,
                                    config.d_model,
                                    bias=False,
                                    quant_config=quant_config)
        self.act = get_act_fn(config.dense_act_fn)

    def forward(self, hidden_states) -> torch.Tensor:
        hidden_gelu = self.act(self.wi_0(hidden_states)[0])
        hidden_linear, _ = self.wi_1(hidden_states)
        hidden_states = hidden_gelu * hidden_linear
        hidden_states, _ = self.wo(hidden_states)
        return hidden_states


class T5LayerFF(nn.Module):

    def __init__(self,
                 config: T5Config,
                 quant_config: Optional[QuantizationConfig] = None):
        super().__init__()
        if config.is_gated_act:
            self.DenseReluDense = T5DenseGatedActDense(
                config, quant_config=quant_config)
        else:
            self.DenseReluDense = T5DenseActDense(config,
                                                  quant_config=quant_config)

        self.layer_norm = RMSNorm(config.d_model,
                                      eps=config.layer_norm_epsilon)

    def forward(self, hidden_states) -> torch.Tensor:
        forwarded_states = self.layer_norm.forward_native(hidden_states)
        forwarded_states = self.DenseReluDense(forwarded_states)
        hidden_states = hidden_states + forwarded_states
        return hidden_states

# T5 has attn_bias and does not use softmax scaling
class T5MultiHeadAttention(nn.Module):
    def __init__(self):
        super().__init__()

    def forward(self, q, k, v, attn_bias=None):
        b, _, n, c = q.shape
        attn = torch.einsum('binc,bjnc->bnij', q, k)
        if attn_bias is not None:
            attn += attn_bias
            
        attn = F.softmax(attn.float(), dim=-1).type_as(attn)
        x = torch.einsum('bnij,bjnc->binc', attn, v)
        x = x.reshape(b, -1, n * c)
        return x

class T5Attention(nn.Module):

    def __init__(self,
                 config: T5Config,
                 attn_type: AttentionType,
                 has_relative_attention_bias=False,
                 quant_config: Optional[QuantizationConfig] = None,
                 prefix: str = ""):
        super().__init__()
        self.attn_type = attn_type
        # Cross-attention has no relative pos encoding anyway
        self.is_decoder = attn_type == AttentionType.DECODER
        self.has_relative_attention_bias = has_relative_attention_bias
        self.relative_attention_num_buckets = \
            config.relative_attention_num_buckets
        self.relative_attention_max_distance = \
            config.relative_attention_max_distance
        self.d_model = config.d_model
        self.key_value_proj_dim = config.d_kv

        # Partition heads across multiple tensor parallel GPUs.
        tp_world_size = get_tensor_model_parallel_world_size()
        assert config.num_heads % tp_world_size == 0
        self.n_heads = config.num_heads // tp_world_size

        self.inner_dim = self.n_heads * self.key_value_proj_dim
        # No GQA in t5.
        self.n_kv_heads = self.n_heads

        self.qkv_proj = QKVParallelLinear(self.d_model,
                                          self.d_model // self.n_heads,
                                          self.n_heads,
                                          self.n_kv_heads,
                                          bias=False,
                                          quant_config=quant_config)

        # NOTE (NickLucche) T5 employs a scaled weight initialization scheme
        # instead of scaling attention scores directly.
        # self.attn = Attention(self.n_heads,
        #                       config.d_kv,
        #                       1.0,
        #                       quant_config=quant_config,
        #                       prefix=f"{prefix}.attn",
        #                       attn_type=self.attn_type)
        self.attn = T5MultiHeadAttention()

        # Only the first SelfAttention block in encoder decoder has this
        # embedding layer, the others reuse its output.
        if self.has_relative_attention_bias:
            self.relative_attention_bias = \
                VocabParallelEmbedding(self.relative_attention_num_buckets,
                                       self.n_heads,
                                       org_num_embeddings=self.relative_attention_num_buckets,
                                       padding_size=self.relative_attention_num_buckets,
                                       quant_config=quant_config)
        self.o = RowParallelLinear(
            self.inner_dim,
            self.d_model,
            bias=False,
            quant_config=quant_config,
        )

    @staticmethod
    def _relative_position_bucket(relative_position,
                                  bidirectional=True,
                                  num_buckets=32,
                                  max_distance=128):
        """
        Adapted from Mesh Tensorflow:
        https://github.com/tensorflow/mesh/blob/0cb87fe07da627bf0b7e60475d59f95ed6b5be3d/mesh_tensorflow/transformer/transformer_layers.py#L593
        Translate relative position to a bucket number for relative attention. 
        The relative position is defined as memory_position - query_position, 
        i.e. the distance in tokens from the attending position to the 
        attended-to position. If bidirectional=False, then positive relative 
        positions are invalid. We use smaller buckets for small absolute 
        relative_position and larger buckets for larger absolute 
        relative_positions. All relative positions >=max_distance map to the
        same bucket. All relative positions <=-max_distance map to the same 
        bucket. This should allow for more graceful generalization to longer
        sequences than the model has been trained on
        Args:
            relative_position: an int32 Tensor
            bidirectional: a boolean - whether the attention is bidirectional
            num_buckets: an integer
            max_distance: an integer
        Returns:
            a Tensor with the same shape as relative_position, containing int32
            values in the range [0, num_buckets)
        """# noqa: E501
        relative_buckets = 0
        if bidirectional:
            num_buckets //= 2
            relative_buckets += (relative_position > 0).to(
                torch.long) * num_buckets
            relative_position = torch.abs(relative_position)
        else:
            relative_position = -torch.min(relative_position,
                                           torch.zeros_like(relative_position))
        # now relative_position is in the range [0, inf)

        # half of the buckets are for exact increments in positions
        max_exact = num_buckets // 2
        is_small = relative_position < max_exact

        # The other half of the buckets are for logarithmically bigger bins
        # in positions up to max_distance
        relative_position_if_large = max_exact + (
            torch.log(relative_position.float() / max_exact) /
            math.log(max_distance / max_exact) *
            (num_buckets - max_exact)).to(torch.long)
        relative_position_if_large = torch.min(
            relative_position_if_large,
            torch.full_like(relative_position_if_large, num_buckets - 1))

        relative_buckets += torch.where(is_small, relative_position,
                                        relative_position_if_large)
        return relative_buckets

    def compute_bias(self,
                     query_length,
                     key_length,
                     device=None) -> torch.Tensor:
        """Compute binned relative position bias"""
        # TODO possible tp issue?
        if device is None:
            device = self.relative_attention_bias.weight.device
        context_position = torch.arange(query_length,
                                        dtype=torch.long,
                                        device=device)[:, None]
        memory_position = torch.arange(key_length,
                                       dtype=torch.long,
                                       device=device)[None, :]
        # max_seq_len, nh
        relative_position = memory_position - context_position
        relative_position_bucket = self._relative_position_bucket(
            relative_position,  # shape (query_length, key_length)
            bidirectional=(not self.is_decoder),
            num_buckets=self.relative_attention_num_buckets,
            max_distance=self.relative_attention_max_distance,
        )
        values = self.relative_attention_bias(
            relative_position_bucket
        )  # shape (query_length, key_length, num_heads)
        x = values.permute([2, 0, 1]).unsqueeze(
            0)  # shape (1, num_heads, query_length, key_length)
        return x

    def forward(
        self,
        hidden_states: torch.Tensor,  # (num_tokens, d_model)
        attention_mask: torch.Tensor,
        attn_metadata: Optional[AttentionMetadata] = None,
    ) -> torch.Tensor:
        bs, seq_len, _ = hidden_states.shape        
        num_seqs = bs
        n, c = self.n_heads, self.d_model // self.n_heads
        qkv, _ = self.qkv_proj(hidden_states)
        # Projection of 'own' hidden state (self-attention). No GQA here.
        q, k, v = qkv.split(self.inner_dim, dim=-1)
        q = q.view(bs, -1, n, c)
        k = k.view(bs, -1, n, c)
        v = v.view(bs, -1, n, c)

        assert attn_metadata is not None
        attn_bias = attn_metadata.attn_bias
        # Not compatible with CP here (as all encoder-decoder models),
        # as it assumes homogeneous batch (prefills or decodes).
        if self.has_relative_attention_bias:
            # Self-attention. Compute T5 relative positional encoding.
            # The bias term is computed on longest sequence in batch. Biases
            # for shorter sequences are slices of the longest.

            # bias expected shape: (num_seqs, NH, L, L_pad) for prefill,
            #                      (num_seqs, NH, 1, L_pad) for decodes.
<<<<<<< HEAD
            if self.attn_type == AttentionType.ENCODER:
                # Encoder prefill stage, uses xFormers, hence sequence
                # padding/alignment to 8 is required.
                seq_len = attn_metadata.max_encoder_seq_len
                padded_seq_len = (seq_len + align_to - 1) // align_to * align_to
                # TODO (NickLucche) avoid extra copy on repeat,
                # provide multiple slices of same memory
                position_bias = self.compute_bias(seq_len,
                                                  padded_seq_len).repeat(
                                                      num_seqs, 1, 1, 1)
                # xFormers expects a list of biases, one matrix per sequence.
                # As each sequence gets its own bias, no masking is required.
                attn_bias = [
                    p[None, :, :sq, :sq] for p, sq in zip(
                        position_bias, attn_metadata.encoder_seq_lens)
                ]
            elif attn_metadata.prefill_metadata:
                # Decoder prefill stage, uses xFormers, hence sequence
                # padding/alignment to 8 is required. First decoder step,
                # seq_len is usually 1, but one can prepend different start
                # tokens prior to generation.
                seq_len = attn_metadata.max_prefill_seq_len
                # ->align
                padded_seq_len = (seq_len + align_to - 1) // align_to * align_to
                position_bias = self.compute_bias(seq_len,
                                                  padded_seq_len).repeat(
                                                      num_seqs, 1, 1, 1)
                # Causal mask for prefill.
                attn_bias = [
                    LowerTriangularMaskWithTensorBias(pb[None, :, :sq, :sq])
                    for pb, sq in zip(position_bias, attn_metadata.seq_lens)
                ]
            else:
                # Decoder decoding stage, uses PagedAttention, hence sequence
                # padding/alignment to `block_size` is required. Expected
                # number of queries is always 1 (MQA not supported).
                seq_len = attn_metadata.max_decode_seq_len
                block_aligned_seq_len = (seq_len + self.block_size -
                                         1) // self.block_size * self.block_size

                # TODO bf16 bias support in PagedAttention.
                position_bias = self.compute_bias(
                    seq_len, block_aligned_seq_len).float()
                # Bias for the last query, the one at current decoding step.
                position_bias = position_bias[:, :,
                                              -1:, :].repeat(num_seqs, 1, 1, 1)
                # No explicit masking required, this is done inside the
                # paged attention kernel based on the sequence length.
                attn_bias = [position_bias]

            # NOTE Assign bias term on metadata based on attn type:
            # ENCODER->`encoder_attn_bias`, DECODER->`attn_bias`.
            _set_attn_bias(attn_metadata, attn_bias, self.attn_type)
        elif not self.has_relative_attention_bias:
=======
            assert self.attn_type == AttentionType.ENCODER
            # TODO (NickLucche) avoid extra copy on repeat,
            # provide multiple slices of same memory
            attn_bias = self.compute_bias(seq_len, seq_len).repeat(num_seqs, 1, 1, 1)
            attn_metadata.attn_bias = attn_bias
        else:
>>>>>>> e9c4437f
            # Encoder/Decoder Self-Attention Layer, attn bias already cached.
            assert attn_bias is not None

        if attention_mask is not None:
            attention_mask = attention_mask.view(bs, 1, 1,
                             -1) if attention_mask.ndim == 2 else attention_mask.unsqueeze(1)
            attn_bias.masked_fill_(attention_mask == 0, torch.finfo(q.dtype).min)
        attn_output = self.attn(q, k, v, attn_bias)
        output, _ = self.o(attn_output)
        return output


class T5LayerSelfAttention(nn.Module):

    def __init__(
        self,
        config,
        has_relative_attention_bias=False,
        quant_config: Optional[QuantizationConfig] = None,
        prefix: str = "",
    ):
        super().__init__()
        self.SelfAttention = T5Attention(
            config,
            AttentionType.DECODER
            if "decoder" in prefix else AttentionType.ENCODER,
            has_relative_attention_bias=has_relative_attention_bias,
            quant_config=quant_config,
            prefix=f"{prefix}.SelfAttention")
        self.layer_norm = RMSNorm(config.d_model,
                                      eps=config.layer_norm_epsilon)

    def forward(
        self,
        hidden_states: torch.Tensor,
        attention_mask: torch.Tensor,
        attn_metadata: Optional[AttentionMetadata] = None,
    ) -> torch.Tensor:
        normed_hidden_states = self.layer_norm.forward_native(hidden_states)
        attention_output = self.SelfAttention(
            hidden_states=normed_hidden_states,
            attention_mask=attention_mask,
            attn_metadata=attn_metadata,
        )
        hidden_states = hidden_states + attention_output
        return hidden_states


class T5LayerCrossAttention(nn.Module):

    def __init__(self,
                 config,
                 quant_config: Optional[QuantizationConfig] = None,
                 prefix: str = ""):
        super().__init__()
        self.EncDecAttention = T5Attention(config,
                                           AttentionType.ENCODER_DECODER,
                                           has_relative_attention_bias=False,
                                           quant_config=quant_config,
                                           prefix=f"{prefix}.EncDecAttention")
        self.layer_norm = RMSNorm(config.d_model,
                                      eps=config.layer_norm_epsilon)

    def forward(
        self,
        hidden_states: torch.Tensor,
        attn_metadata: Optional[AttentionMetadata] = None,
    ) -> torch.Tensor:
        normed_hidden_states = self.layer_norm.forward_native(hidden_states)
        attention_output = self.EncDecAttention(
            hidden_states=normed_hidden_states,
            attn_metadata=attn_metadata,
        )
        hidden_states = hidden_states + attention_output
        return hidden_states


class T5Block(nn.Module):

    def __init__(self,
                 config: T5Config,
                 is_decoder: bool,
                 has_relative_attention_bias=False,
                 quant_config: Optional[QuantizationConfig] = None,
                 prefix: str = ""):
        super().__init__()
        self.is_decoder = is_decoder
        self.layer = nn.ModuleList()
        self.layer.append(T5LayerSelfAttention(
            config,
            has_relative_attention_bias=has_relative_attention_bias,
            quant_config=quant_config,
            prefix=f"{prefix}.self_attn"))

        if self.is_decoder:
            self.layer.append(T5LayerCrossAttention(
                config,
                quant_config=quant_config,
                prefix=f"{prefix}.cross_attn"))

        self.layer.append(T5LayerFF(config, quant_config=quant_config))

    def forward(
        self,
        hidden_states: torch.Tensor,
        attention_mask: torch.Tensor,
        attn_metadata: Optional[AttentionMetadata] = None,
    ) -> torch.Tensor:

        hidden_states = self.layer[0](
            hidden_states=hidden_states,
            attention_mask=attention_mask,
            attn_metadata=attn_metadata
        )
        if self.is_decoder:
            hidden_states = self.layer[1](
                hidden_states=hidden_states,
                attn_metadata=attn_metadata
            )

            # Apply Feed Forward layer
            hidden_states = self.layer[2](hidden_states)
        else:
            hidden_states = self.layer[1](hidden_states)
        return hidden_states


class T5Stack(nn.Module):

    def __init__(self,
                 config: T5Config,
                 is_decoder: bool,
                 n_layers: int,
                 embed_tokens=None,
                 quant_config: Optional[QuantizationConfig] = None,
                 prefix: str = "",
                 is_umt5: bool = False):
        super().__init__()
        self.embed_tokens = embed_tokens
        self.is_umt5 = is_umt5
        if is_umt5:
            self.block = nn.ModuleList([
                T5Block(config,
                        is_decoder=is_decoder,
                        has_relative_attention_bias=True,
                        quant_config=quant_config,
                        prefix=f"{prefix}.blocks.{i}") for i in range(n_layers)
            ])
        else:
            # Only the first block has relative positional encoding.
            self.block = nn.ModuleList([
                T5Block(config,
                        is_decoder=is_decoder,
                        has_relative_attention_bias=i == 0,
                        quant_config=quant_config,
                        prefix=f"{prefix}.blocks.{i}") for i in range(n_layers)
            ])
        self.final_layer_norm = RMSNorm(config.d_model,
                                            eps=config.layer_norm_epsilon)

    def forward(
        self,
        input_ids: torch.Tensor,
        attention_mask: torch.Tensor,
        attn_metadata: AttentionMetadata,
    ) -> torch.Tensor:
        hidden_states = self.embed_tokens(input_ids)

        for idx, block in enumerate(self.block):
            hidden_states = block(
                hidden_states=hidden_states,
                attention_mask=attention_mask,
                attn_metadata=attn_metadata,
            )
        hidden_states = self.final_layer_norm.forward_native(hidden_states)
        return hidden_states


# class T5Model(nn.Module):
#     _tied_weights_keys = [
#         "encoder.embed_tokens.weight", "decoder.embed_tokens.weight"
#     ]

#     def __init__(self, *, vllm_config: VllmConfig, prefix: str = ""):
#         super().__init__()
#         config: T5Config = vllm_config.model_config.hf_config
#         cache_config = vllm_config.cache_config
#         quant_config = vllm_config.quant_config
#         lora_config = vllm_config.lora_config

#         lora_vocab = (lora_config.lora_extra_vocab_size *
#                       (lora_config.max_loras or 1)) if lora_config else 0
#         self.vocab_size = config.vocab_size + lora_vocab
#         self.padding_idx = config.pad_token_id
#         self.shared = VocabParallelEmbedding(
#             config.vocab_size,
#             config.d_model,
#             org_num_embeddings=config.vocab_size)

#         self.encoder = T5Stack(config,
#                                False,
#                                config.num_layers,
#                                self.shared,
#                                cache_config=cache_config,
#                                quant_config=quant_config,
#                                prefix=f"{prefix}.encoder")
#         self.decoder = T5Stack(config,
#                                True,
#                                config.num_decoder_layers,
#                                self.shared,
#                                cache_config=cache_config,
#                                quant_config=quant_config,
#                                prefix=f"{prefix}.decoder")

#     def get_input_embeddings(self, input_ids: torch.Tensor) -> torch.Tensor:
#         return self.shared(input_ids)

#     def forward(self, input_ids: torch.Tensor, encoder_input_ids: torch.Tensor,
#                 kv_caches: List[torch.Tensor],
#                 attn_metadata: AttentionMetadata) -> torch.Tensor:
#         encoder_hidden_states = None

#         if encoder_input_ids.numel() > 0:
#             # Run encoder attention if a non-zero number of encoder tokens
#             # are provided as input: on a regular generate call, the encoder
#             # runs once, on the prompt. Subsequent decoder calls reuse output
#             # `encoder_hidden_states`.
#             encoder_hidden_states = self.encoder(input_ids=encoder_input_ids,
#                                                  kv_caches=kv_caches,
#                                                  attn_metadata=attn_metadata)
#             # Clear attention bias state.
#             attn_metadata.attn_bias = None
#             attn_metadata.encoder_attn_bias = None
#             attn_metadata.cross_attn_bias = None

#         decoder_outputs = self.decoder(
#             input_ids=input_ids,
#             encoder_hidden_states=encoder_hidden_states,
#             kv_caches=kv_caches,
#             attn_metadata=attn_metadata)

#         # When capturing CUDA Graph
#         attn_metadata.attn_bias = None
#         attn_metadata.encoder_attn_bias = None
#         attn_metadata.cross_attn_bias = None
#         return decoder_outputs

class T5EncoderModel(nn.Module):
    _tied_weights_keys = ["encoder.embed_tokens.weight"]
    _keys_to_ignore_on_load_unexpected = [r"decoder"]

    def __init__(self, config: T5Config, prefix: str = ""):
        super().__init__()

        quant_config = None

        self.shared = VocabParallelEmbedding(
            config.vocab_size,
            config.d_model,
            org_num_embeddings=config.vocab_size)

        self.encoder = T5Stack(config,
            False,
            config.num_layers,
            self.shared,
            quant_config=quant_config,
            prefix=f"{prefix}.encoder")

    def get_input_embeddings(self):
        return self.shared

    def set_input_embeddings(self, new_embeddings):
        self.shared = new_embeddings
        self.encoder.set_input_embeddings(new_embeddings)

    def _tie_weights(self):
        if self.config.tie_word_embeddings:
            self._tie_or_clone_weights(self.encoder.embed_tokens, self.shared)

    def get_encoder(self):
        return self.encoder

    def _prune_heads(self, heads_to_prune):
        """
        Prunes heads of the model. heads_to_prune: dict of {layer_num: list of heads to prune in this layer} See base
        class PreTrainedModel
        """
        for layer, heads in heads_to_prune.items():
            self.encoder.block[layer].layer[0].SelfAttention.prune_heads(heads)

    def forward(
        self,
        input_ids: Optional[torch.LongTensor] = None,
        attention_mask: Optional[torch.FloatTensor] = None,
        head_mask: Optional[torch.FloatTensor] = None,
        inputs_embeds: Optional[torch.FloatTensor] = None,
        output_attentions: Optional[bool] = None,
        output_hidden_states: Optional[bool] = None,
        return_dict: Optional[bool] = None,
    ) -> torch.Tensor:
        return_dict = return_dict if return_dict is not None else self.config.use_return_dict

        encoder_outputs = self.encoder(
            input_ids=input_ids,
            attention_mask=attention_mask,
            inputs_embeds=inputs_embeds,
            head_mask=head_mask,
            output_attentions=output_attentions,
            output_hidden_states=output_hidden_states,
            return_dict=return_dict,
        )

        return encoder_outputs

class UMT5EncoderModel(nn.Module):
    def __init__(self, config: T5Config, prefix: str = ""):
        super().__init__()

        quant_config = None

        self.shared = VocabParallelEmbedding(
            config.vocab_size,
            config.d_model,
            org_num_embeddings=config.vocab_size)

        self.encoder = T5Stack(config,
            False,
            config.num_layers,
            self.shared,
            quant_config=quant_config,
            prefix=f"{prefix}.encoder",
            is_umt5=True)

    def get_input_embeddings(self):
        return self.shared

    def forward(
        self,
        input_ids: Optional[torch.LongTensor] = None,
        attention_mask: Optional[torch.FloatTensor] = None,
        head_mask: Optional[torch.FloatTensor] = None,
        inputs_embeds: Optional[torch.FloatTensor] = None,
        output_attentions: Optional[bool] = None,
        output_hidden_states: Optional[bool] = None,
        return_dict: Optional[bool] = None,
    ) -> torch.Tensor:
        attn_metadata = AttentionMetadata(None)
        encoder_outputs = self.encoder(
            input_ids=input_ids,
            attention_mask=attention_mask,
            attn_metadata=attn_metadata,
        )

        return encoder_outputs

    def load_weights(self, weights: Iterable[Tuple[str,
                                                   torch.Tensor]]) -> Set[str]:
        stacked_params_mapping = [
            # (param_name, shard_name, shard_id)
            (".qkv_proj", ".q", "q"),
            (".qkv_proj", ".k", "k"),
            (".qkv_proj", ".v", "v"),
        ]
        params_dict = dict(self.named_parameters())
        loaded_params: Set[str] = set()
        for name, loaded_weight in weights:
            loaded = False
            if "decoder" in name or "lm_head" in name:
                continue
            for param_name, weight_name, shard_id in stacked_params_mapping:
                if weight_name not in name:
                    continue
                name = name.replace(weight_name, param_name)
                # Skip loading extra bias for GPTQ models.
                if name.endswith(".bias") and name not in params_dict:
                    continue

                if name not in params_dict:
                    continue
                
                param = params_dict[name]
                weight_loader = param.weight_loader
                weight_loader(param, loaded_weight, shard_id)
                loaded = True
                break
            if not loaded:
                # Skip loading extra bias for GPTQ models.
                if name.endswith(".bias") and name not in params_dict:
                    continue

                if name not in params_dict:
                    continue

                param = params_dict[name]
                weight_loader = getattr(param, "weight_loader",
                                        default_weight_loader)
                weight_loader(param, loaded_weight)
            loaded_params.add(name)
        return loaded_params

# class T5ForConditionalGeneration(nn.Module):
#     _keys_to_ignore_on_load_unexpected = [
#         "decoder.block.0.layer.1.EncDecAttention.relative_attention_bias.weight",
#     ]
#     _tied_weights_keys = [
#         "encoder.embed_tokens.weight", "decoder.embed_tokens.weight",
#         "lm_head.weight"
#     ]

#     def __init__(self, *, vllm_config: VllmConfig, prefix: str = ""):
#         super().__init__()
#         config: T5Config = vllm_config.model_config.hf_config
#         self.model_dim = config.d_model
#         self.config = config
#         self.unpadded_vocab_size = config.vocab_size
#         if lora_config := vllm_config.lora_config:
#             self.unpadded_vocab_size += lora_config.lora_extra_vocab_size

#         self.model = T5Model(vllm_config=vllm_config,
#                              prefix=maybe_prefix(prefix, "model"))
#         # Although not in config, this is the default for hf models.
#         if self.config.tie_word_embeddings:
#             self.lm_head = self.model.shared
#             # in transformers this is smt more explicit, as in (after load)
#             # self.lm_head.weight = self.model.shared.weight
#         else:
#             self.lm_head = ParallelLMHead(self.unpadded_vocab_size,
#                                           config.d_model,
#                                           org_num_embeddings=config.vocab_size)

#         self.logits_processor = LogitsProcessor(self.unpadded_vocab_size,
#                                                 config.vocab_size)
#         self.sampler = get_sampler()

#     def compute_logits(
#         self,
#         hidden_states: torch.Tensor,
#         sampling_metadata,
#     ) -> Optional[torch.Tensor]:
#         if self.config.tie_word_embeddings:
#             # Rescale output before projecting on vocab
#             # See https://github.com/tensorflow/mesh/blob/fa19d69eafc9a482aff0b59ddd96b025c0cb207d/mesh_tensorflow/transformer/transformer.py#L586 # noqa: E501
#             hidden_states = hidden_states * (self.model_dim**-0.5)
#         logits = self.logits_processor(self.lm_head, hidden_states,
#                                        sampling_metadata)
#         return logits

#     def sample(
#         self,
#         logits: Optional[torch.Tensor],
#         sampling_metadata,
#     ) -> Optional[SamplerOutput]:
#         next_tokens = self.sampler(logits, sampling_metadata)
#         return next_tokens

#     def get_input_embeddings(self, input_ids: torch.Tensor) -> torch.Tensor:
#         return self.model.shared(input_ids)

#     def forward(
#         self,
#         input_ids: torch.Tensor,
#         positions: torch.Tensor,
#         kv_caches: List[torch.Tensor],
#         attn_metadata: AttentionMetadata,
#         intermediate_tensors: Optional[torch.Tensor] = None,
#         *,
#         encoder_input_ids: torch.Tensor,
#         encoder_positions: torch.Tensor,
#         **kwargs,
#     ) -> torch.Tensor:
#         return self.model(input_ids, encoder_input_ids, kv_caches,
#                           attn_metadata)

#     def load_weights(self, weights: Iterable[Tuple[str, torch.Tensor]]):
#         model_params_dict = dict(self.named_parameters(remove_duplicate=False))
#         loaded_params: Set[str] = set()
#         renamed_reg = [
#             (re.compile(r'block\.(\d+)\.layer\.0'), r'blocks.\1.self_attn'),
#             (re.compile(r'decoder.block\.(\d+)\.layer\.1'),
#              r'decoder.blocks.\1.cross_attn'),
#             (re.compile(r'decoder.block\.(\d+)\.layer\.2'),
#              r'decoder.blocks.\1.ffn'),
#             # encoder has no cross-attn, but rather self-attention+ffn.
#             (re.compile(r'encoder.block\.(\d+)\.layer\.1'),
#              r'encoder.blocks.\1.ffn'),
#             (re.compile(r'\.o\.'), r'.out_proj.'),
#         ]
#         stacked_params_mapping = [
#             # (param_name, shard_name, shard_id)
#             (".qkv_proj.", ".q.", "q"),
#             (".qkv_proj.", ".k.", "k"),
#             (".qkv_proj.", ".v.", "v")
#         ]

#         for name, loaded_weight in weights:
#             # No relative position attn bias on cross attention.
#             if name in self._keys_to_ignore_on_load_unexpected:
#                 continue

#             # Handle some renaming
#             for reg in renamed_reg:
#                 name = re.sub(*reg, name)

#             top_module, _ = name.split('.', 1)
#             if top_module != 'lm_head':
#                 name = f"model.{name}"

#             # Split q/k/v layers to unified QKVParallelLinear
#             for (param_name, weight_name, shard_id) in stacked_params_mapping:
#                 if weight_name not in name:
#                     continue
#                 name = name.replace(weight_name, param_name)
#                 param = model_params_dict[name]
#                 weight_loader = param.weight_loader
#                 weight_loader(param, loaded_weight, shard_id)
#                 break
#             else:
#                 # Not a q/k/v layer.
#                 param = model_params_dict[name]
#                 weight_loader = getattr(param, "weight_loader",
#                                         default_weight_loader)
#                 weight_loader(param, loaded_weight)
#             loaded_params.add(name)
#         return loaded_params
<|MERGE_RESOLUTION|>--- conflicted
+++ resolved
@@ -32,58 +32,6 @@
 # TODO best way to handle xformers imports?
 
 # TODO func should be in backend interface
-<<<<<<< HEAD
-from vllm.attention.backends.xformers import (XFormersMetadata, _get_attn_bias,
-                                              _set_attn_bias)
-from vllm.attention.layer import Attention, AttentionMetadata, AttentionType
-from vllm.config import CacheConfig, VllmConfig
-from vllm.distributed import get_tensor_model_parallel_world_size
-from vllm.model_executor.layers.activation import get_act_fn
-from vllm.model_executor.layers.linear import (ColumnParallelLinear,
-                                               QKVParallelLinear,
-                                               RowParallelLinear)
-from vllm.model_executor.layers.logits_processor import LogitsProcessor
-from vllm.model_executor.layers.quantization.base_config import (
-    QuantizationConfig)
-from vllm.model_executor.layers.sampler import SamplerOutput, get_sampler
-from vllm.model_executor.layers.vocab_parallel_embedding import (
-    ParallelLMHead, VocabParallelEmbedding)
-from vllm.model_executor.model_loader.weight_utils import default_weight_loader
-from vllm.model_executor.sampling_metadata import SamplingMetadata
-from vllm.sequence import IntermediateTensors
-
-from .utils import maybe_prefix
-
-
-class T5LayerNorm(nn.Module):
-
-    def __init__(self, hidden_size, eps=1e-6):
-        """
-        Construct a layernorm module in the T5 style. 
-        No bias and no subtraction of mean.
-        """
-        super().__init__()
-        self.weight = nn.Parameter(torch.ones(hidden_size))
-        self.variance_epsilon = eps
-
-    def forward(self, hidden_states) -> torch.Tensor:
-        # T5 uses a layer_norm which only scales and doesn't shift, which is
-        # also known as Root Mean Square Layer Normalization
-        # https://arxiv.org/abs/1910.07467 thus variance is calculated w/o mean
-        # and there is no bias. Additionally we want to make sure that the
-        # accumulation for half-precision inputs is done in fp32.
-        # TODO (rmns norm ops)
-        variance = hidden_states.to(torch.float32).pow(2).mean(-1, keepdim=True)
-        hidden_states = hidden_states * torch.rsqrt(variance +
-                                                    self.variance_epsilon)
-
-        # convert into half-precision if necessary
-        if self.weight.dtype in [torch.float16, torch.bfloat16]:
-            hidden_states = hidden_states.to(self.weight.dtype)
-
-        return self.weight * hidden_states
-
-=======
 # from vllm.attention.backends.xformers import (XFormersMetadata, _get_attn_bias,
 #                                               _set_attn_bias)
 # from vllm.attention.layer import Attention, AttentionMetadata
@@ -120,7 +68,6 @@
 @dataclass
 class AttentionMetadata:
     attn_bias: torch.Tensor
->>>>>>> e9c4437f
 
 class T5DenseActDense(nn.Module):
 
@@ -390,69 +337,12 @@
 
             # bias expected shape: (num_seqs, NH, L, L_pad) for prefill,
             #                      (num_seqs, NH, 1, L_pad) for decodes.
-<<<<<<< HEAD
-            if self.attn_type == AttentionType.ENCODER:
-                # Encoder prefill stage, uses xFormers, hence sequence
-                # padding/alignment to 8 is required.
-                seq_len = attn_metadata.max_encoder_seq_len
-                padded_seq_len = (seq_len + align_to - 1) // align_to * align_to
-                # TODO (NickLucche) avoid extra copy on repeat,
-                # provide multiple slices of same memory
-                position_bias = self.compute_bias(seq_len,
-                                                  padded_seq_len).repeat(
-                                                      num_seqs, 1, 1, 1)
-                # xFormers expects a list of biases, one matrix per sequence.
-                # As each sequence gets its own bias, no masking is required.
-                attn_bias = [
-                    p[None, :, :sq, :sq] for p, sq in zip(
-                        position_bias, attn_metadata.encoder_seq_lens)
-                ]
-            elif attn_metadata.prefill_metadata:
-                # Decoder prefill stage, uses xFormers, hence sequence
-                # padding/alignment to 8 is required. First decoder step,
-                # seq_len is usually 1, but one can prepend different start
-                # tokens prior to generation.
-                seq_len = attn_metadata.max_prefill_seq_len
-                # ->align
-                padded_seq_len = (seq_len + align_to - 1) // align_to * align_to
-                position_bias = self.compute_bias(seq_len,
-                                                  padded_seq_len).repeat(
-                                                      num_seqs, 1, 1, 1)
-                # Causal mask for prefill.
-                attn_bias = [
-                    LowerTriangularMaskWithTensorBias(pb[None, :, :sq, :sq])
-                    for pb, sq in zip(position_bias, attn_metadata.seq_lens)
-                ]
-            else:
-                # Decoder decoding stage, uses PagedAttention, hence sequence
-                # padding/alignment to `block_size` is required. Expected
-                # number of queries is always 1 (MQA not supported).
-                seq_len = attn_metadata.max_decode_seq_len
-                block_aligned_seq_len = (seq_len + self.block_size -
-                                         1) // self.block_size * self.block_size
-
-                # TODO bf16 bias support in PagedAttention.
-                position_bias = self.compute_bias(
-                    seq_len, block_aligned_seq_len).float()
-                # Bias for the last query, the one at current decoding step.
-                position_bias = position_bias[:, :,
-                                              -1:, :].repeat(num_seqs, 1, 1, 1)
-                # No explicit masking required, this is done inside the
-                # paged attention kernel based on the sequence length.
-                attn_bias = [position_bias]
-
-            # NOTE Assign bias term on metadata based on attn type:
-            # ENCODER->`encoder_attn_bias`, DECODER->`attn_bias`.
-            _set_attn_bias(attn_metadata, attn_bias, self.attn_type)
-        elif not self.has_relative_attention_bias:
-=======
             assert self.attn_type == AttentionType.ENCODER
             # TODO (NickLucche) avoid extra copy on repeat,
             # provide multiple slices of same memory
             attn_bias = self.compute_bias(seq_len, seq_len).repeat(num_seqs, 1, 1, 1)
             attn_metadata.attn_bias = attn_bias
         else:
->>>>>>> e9c4437f
             # Encoder/Decoder Self-Attention Layer, attn bias already cached.
             assert attn_bias is not None
 
@@ -976,4 +866,4 @@
 #                                         default_weight_loader)
 #                 weight_loader(param, loaded_weight)
 #             loaded_params.add(name)
-#         return loaded_params
+#         return loaded_params