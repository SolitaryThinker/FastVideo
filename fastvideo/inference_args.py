--- conflicted
+++ resolved
@@ -17,15 +17,11 @@
 
 import argparse
 import dataclasses
-<<<<<<< HEAD
+from fastvideo.logger import init_logger
+from fastvideo.utils.utils import FlexibleArgumentParser
 from typing import List, Optional
-from fastvideo.utils.utils import FlexibleArgumentParser
-=======
-from fastvideo.logger import init_logger
-from typing import List, Optional
 
 logger = init_logger(__name__)
->>>>>>> bf02efd6
 
 
 @dataclasses.dataclass
@@ -35,20 +31,12 @@
     model: str = "HYVideo-T/2-cfgdistill"
     dit_weight: Optional[str] = None
     model_dir: Optional[str] = None
-<<<<<<< HEAD
-
-=======
-    
->>>>>>> bf02efd6
+    
     # Parallelism
     tp_size: int = 1
     sp_size: int = 1
     dist_timeout: Optional[int] = None  # timeout for torch.distributed
-<<<<<<< HEAD
-
-=======
-    
->>>>>>> bf02efd6
+    
     # Video generation parameters
     height: int = 720
     width: int = 1280
@@ -59,33 +47,21 @@
     embedded_cfg_scale: float = 6.0
     flow_shift: int = 7
     flow_reverse: bool = False
-<<<<<<< HEAD
 
     output_type: str = "pil"
-
-=======
-    
->>>>>>> bf02efd6
+    
     # Model configuration
     latent_channels: int = 16
     precision: str = "bf16"
     rope_theta: int = 256
-<<<<<<< HEAD
-
-=======
-    
->>>>>>> bf02efd6
+    
     # VAE configuration
     vae: str = "884-16c-hy"
     vae_precision: str = "fp16"
     vae_tiling: bool = True
     vae_url: Optional[str] = None
     vae_sp: bool = False
-<<<<<<< HEAD
-
-=======
-    
->>>>>>> bf02efd6
+    
     # Text encoder configuration
     text_encoder: str = "llm"
     text_encoder_precision: str = "fp16"
@@ -96,11 +72,7 @@
     prompt_template_video: str = "dit-llm-encode-video"
     hidden_state_skip_layer: int = 2
     apply_final_norm: bool = False
-<<<<<<< HEAD
-
-=======
-    
->>>>>>> bf02efd6
+    
     # Secondary text encoder
     text_encoder_2: str = "clipL"
     text_encoder_precision_2: str = "fp16"
@@ -108,39 +80,23 @@
     tokenizer_2: str = "clipL"
     text_len_2: int = 77
     caption_url: Optional[str] = None
-<<<<<<< HEAD
-
-=======
-    
->>>>>>> bf02efd6
+    
     # Flow Matching parameters
     flow_solver: str = "euler"
     use_linear_quadratic_schedule: bool = False
     linear_schedule_end: int = 25
     denoise_type: str = "flow"
-<<<<<<< HEAD
-
-=======
-    
->>>>>>> bf02efd6
+    
     # STA (Spatial-Temporal Attention) parameters
     mask_strategy_file_path: Optional[str] = None
     rel_l1_thresh: float = 0.15
     enable_torch_compile: bool = False
-<<<<<<< HEAD
-
-=======
-    
->>>>>>> bf02efd6
+    
     # Scheduler options
     scheduler_type: str = "euler"
     linear_threshold: float = 0.1
     linear_range: float = 0.75
-<<<<<<< HEAD
-
-=======
-    
->>>>>>> bf02efd6
+    
     # HunYuan specific parameters
     neg_prompt: Optional[str] = None
     batch_size: int = 1
@@ -150,46 +106,26 @@
     use_cpu_offload: bool = False
     reproduce: bool = False
     disable_autocast: bool = False
-<<<<<<< HEAD
-
+    
     # StepVideo specific parameters
     time_shift: float = 13.0
     cfg_scale: float = 9.0
-
+    
     # Optimization flags
     enable_teacache: bool = False
-
+    
     # Logging
     log_level: str = "info"
-
+    
     # Kernel backend
     attention_backend: Optional[str] = None
-
-=======
-    
-    # StepVideo specific parameters
-    time_shift: float = 13.0
-    cfg_scale: float = 9.0
-    
-    # Optimization flags
-    enable_teacache: bool = False
-    
-    # Logging
-    log_level: str = "info"
-    
-    # Kernel backend
-    attention_backend: Optional[str] = None
-    
->>>>>>> bf02efd6
+    
     # Inference parameters
     prompt: Optional[str] = None
     prompt_path: Optional[str] = None
     output_path: str = "outputs/"
     seed: int = 1024
-<<<<<<< HEAD
     seeds: Optional[List[int]] = None
-=======
->>>>>>> bf02efd6
 
     def __post_init__(self):
         pass
@@ -297,27 +233,16 @@
             action="store_true",
             help="Reverse flow direction",
         )
-<<<<<<< HEAD
         parser.add_argument(
             "--output-type",
             type=str,
             default=InferenceArgs.output_type,
             choices=["pil"],
             help="Output type for the generated video",
-=======
+        )
         
         # Model configuration
         parser.add_argument(
-            "--latent-channels",
-            type=int,
-            default=InferenceArgs.latent_channels,
-            help="Number of latent channels",
->>>>>>> bf02efd6
-        )
-
-        # Model configuration
-        parser.add_argument(
-<<<<<<< HEAD
             "--latent-channels",
             type=int,
             default=InferenceArgs.latent_channels,
@@ -336,22 +261,7 @@
             default=InferenceArgs.rope_theta,
             help="Theta used in RoPE",
         )
-
-=======
-            "--precision",
-            type=str,
-            default=InferenceArgs.precision,
-            choices=["fp32", "fp16", "bf16"],
-            help="Precision for the model",
-        )
-        parser.add_argument(
-            "--rope-theta",
-            type=int,
-            default=InferenceArgs.rope_theta,
-            help="Theta used in RoPE",
-        )
-        
->>>>>>> bf02efd6
+        
         # VAE configuration
         parser.add_argument(
             "--vae",
@@ -382,11 +292,7 @@
             action="store_true",
             help="Enable VAE spatial parallelism",
         )
-<<<<<<< HEAD
-
-=======
-        
->>>>>>> bf02efd6
+        
         # Text encoder configuration
         parser.add_argument(
             "--text-encoder",
@@ -424,7 +330,6 @@
             type=str,
             default=InferenceArgs.prompt_template,
             help="Template for prompt processing",
-<<<<<<< HEAD
         )
         parser.add_argument(
             "--prompt-template-video",
@@ -443,7 +348,7 @@
             action="store_true",
             help="Apply final normalization",
         )
-
+        
         # Secondary text encoder
         parser.add_argument(
             "--text-encoder-2",
@@ -481,7 +386,7 @@
             type=str,
             help="URL for caption server (StepVideo)",
         )
-
+        
         # Flow Matching parameters
         parser.add_argument(
             "--flow-solver",
@@ -490,73 +395,6 @@
             help="Solver for flow matching",
         )
         parser.add_argument(
-=======
-        )
-        parser.add_argument(
-            "--prompt-template-video",
-            type=str,
-            default=InferenceArgs.prompt_template_video,
-            help="Template for video prompt processing",
-        )
-        parser.add_argument(
-            "--hidden-state-skip-layer",
-            type=int,
-            default=InferenceArgs.hidden_state_skip_layer,
-            help="Number of layers to skip for hidden states",
-        )
-        parser.add_argument(
-            "--apply-final-norm",
-            action="store_true",
-            help="Apply final normalization",
-        )
-        
-        # Secondary text encoder
-        parser.add_argument(
-            "--text-encoder-2",
-            type=str,
-            default=InferenceArgs.text_encoder_2,
-            help="Secondary text encoder to use",
-        )
-        parser.add_argument(
-            "--text-encoder-precision-2",
-            type=str,
-            default=InferenceArgs.text_encoder_precision_2,
-            choices=["fp32", "fp16", "bf16"],
-            help="Precision for secondary text encoder",
-        )
-        parser.add_argument(
-            "--text-states-dim-2",
-            type=int,
-            default=InferenceArgs.text_states_dim_2,
-            help="Dimension of secondary text states",
-        )
-        parser.add_argument(
-            "--tokenizer-2",
-            type=str,
-            default=InferenceArgs.tokenizer_2,
-            help="Secondary tokenizer to use",
-        )
-        parser.add_argument(
-            "--text-len-2",
-            type=int,
-            default=InferenceArgs.text_len_2,
-            help="Maximum secondary text length",
-        )
-        parser.add_argument(
-            "--caption-url",
-            type=str,
-            help="URL for caption server (StepVideo)",
-        )
-        
-        # Flow Matching parameters
-        parser.add_argument(
-            "--flow-solver",
-            type=str,
-            default=InferenceArgs.flow_solver,
-            help="Solver for flow matching",
-        )
-        parser.add_argument(
->>>>>>> bf02efd6
             "--use-linear-quadratic-schedule",
             action="store_true",
             help="Use linear quadratic schedule for flow matching",
@@ -566,23 +404,14 @@
             type=int,
             default=InferenceArgs.linear_schedule_end,
             help="End step for linear quadratic schedule for flow matching",
-<<<<<<< HEAD
-=======
         )
         parser.add_argument(
             "--denoise-type",
             type=str,
             default=InferenceArgs.denoise_type,
             help="Denoise type for noised inputs",
->>>>>>> bf02efd6
-        )
-        parser.add_argument(
-            "--denoise-type",
-            type=str,
-            default=InferenceArgs.denoise_type,
-            help="Denoise type for noised inputs",
-        )
-
+        )
+        
         # STA (Spatial-Temporal Attention) parameters
         parser.add_argument(
             "--mask-strategy-file-path",
@@ -595,25 +424,14 @@
             default=InferenceArgs.rel_l1_thresh,
             help="Relative L1 threshold for STA",
         )
-<<<<<<< HEAD
         parser.add_argument(
             "--enable-torch-compile",
             action="store_true",
             help="Use torch.compile for speeding up STA inference without teacache",
         )
-
+        
         # Scheduler options
         parser.add_argument(
-=======
-        parser.add_argument(
-            "--enable-torch-compile",
-            action="store_true",
-            help="Use torch.compile for speeding up STA inference without teacache",
-        )
-        
-        # Scheduler options
-        parser.add_argument(
->>>>>>> bf02efd6
             "--scheduler-type",
             type=str,
             default=InferenceArgs.scheduler_type,
@@ -631,11 +449,7 @@
             default=InferenceArgs.linear_range,
             help="Linear range for PCM scheduler",
         )
-<<<<<<< HEAD
-
-=======
-        
->>>>>>> bf02efd6
+        
         # HunYuan specific parameters
         parser.add_argument(
             "--neg-prompt",
@@ -682,11 +496,7 @@
             action="store_true",
             help="Disable autocast for denoising loop and vae decoding in pipeline sampling",
         )
-<<<<<<< HEAD
-
-=======
-        
->>>>>>> bf02efd6
+        
         # StepVideo specific parameters
         parser.add_argument(
             "--time-shift",
@@ -700,11 +510,7 @@
             default=InferenceArgs.cfg_scale,
             help="CFG scale for StepVideo",
         )
-<<<<<<< HEAD
-
-=======
-        
->>>>>>> bf02efd6
+        
         # Optimization flags
         parser.add_argument(
             "--enable-teacache",
@@ -713,7 +519,6 @@
         )
 
         # Logging
-<<<<<<< HEAD
         parser.add_argument(
             "--log-level",
             type=str,
@@ -737,31 +542,6 @@
             help="Text prompt for video generation",
         )
         parser.add_argument(
-=======
-        parser.add_argument(
-            "--log-level",
-            type=str,
-            default=InferenceArgs.log_level,
-            help="The logging level of all loggers.",
-        )
-
-        # Kernel backend
-        parser.add_argument(
-            "--attention-backend",
-            type=str,
-            choices=["flashinfer", "triton", "torch_native"],
-            default=InferenceArgs.attention_backend,
-            help="Choose the kernels for attention layers.",
-        )
-        
-        # Inference parameters
-        parser.add_argument(
-            "--prompt",
-            type=str,
-            help="Text prompt for video generation",
-        )
-        parser.add_argument(
->>>>>>> bf02efd6
             "--prompt-path",
             "--prompt_path",
             type=str,
@@ -789,21 +569,13 @@
 
         # Get all fields from the dataclass
         attrs = [attr.name for attr in dataclasses.fields(cls)]
-<<<<<<< HEAD
-
-=======
-        
->>>>>>> bf02efd6
+        
         # Create a dictionary of attribute values, with defaults for missing attributes
         kwargs = {}
         for attr in attrs:
             # Convert snake_case attribute name to kebab-case CLI argument name
             cli_attr = attr.replace('_', '-')
-<<<<<<< HEAD
-
-=======
             
->>>>>>> bf02efd6
             # Handle renamed attributes or those with multiple CLI names
             if attr == 'tp_size' and hasattr(args, 'tensor_parallel_size'):
                 kwargs[attr] = args.tensor_parallel_size
@@ -815,40 +587,15 @@
             else:
                 default_value = getattr(cls, attr, None)
                 kwargs[attr] = getattr(args, attr, default_value)
-<<<<<<< HEAD
-
-=======
-        
->>>>>>> bf02efd6
+        
         return cls(**kwargs)
 
     def check_inference_args(self):
         """Validate inference arguments for consistency"""
-<<<<<<< HEAD
 
         # Validate VAE spatial parallelism with VAE tiling
         if self.vae_sp and not self.vae_tiling:
             raise ValueError("Currently enabling vae_sp requires enabling vae_tiling, please set --vae-tiling to True.")
-=======
-        assert (
-            self.tp_size % self.nnodes == 0
-        ), "tp_size must be divisible by number of nodes"
-        assert not (
-            self.dp_size > 1 and self.nnodes != 1 and not self.enable_dp_attention
-        ), "multi-node data parallel is not supported unless dp attention!"
-        assert (
-            self.max_loras_per_batch > 0
-            # FIXME
-            and (self.lora_paths is None or self.disable_cuda_graph)
-            and (self.lora_paths is None or self.disable_radix_cache)
-        ), "compatibility of lora and cuda graph and radix attention is in progress"
-        assert self.base_gpu_id >= 0, "base_gpu_id must be non-negative"
-        assert self.gpu_id_step >= 1, "gpu_id_step must be positive"
-        
-        # Validate VAE spatial parallelism with VAE tiling
-        if hasattr(self, "vae_sp") and hasattr(self, "vae_tiling"):
-            assert not (self.vae_sp and not self.vae_tiling), "Currently enabling vae_sp requires enabling vae_tiling, please set --vae-tiling to True."
->>>>>>> bf02efd6
 
 
 def prepare_inference_args(argv: List[str]) -> InferenceArgs:
